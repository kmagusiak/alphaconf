#!/bin/bash
set -eu
# Check directory
cd "$(dirname "$0")"
[ -d .git ] || cd ../..
[ -d .git ]

pre_commit() {
	ruff check .
	black --check .
	mypy .
}

<<<<<<< HEAD
fix_all() {
	black .
	ruff check --fix-only .
=======
format() {
	black .
	isort .
>>>>>>> a93f0e14
}

# Commands
case "${1:-run}" in
	run|lint)
		pre_commit
		echo "All good to commit"
		;;
<<<<<<< HEAD
	fix)
		fix_all
=======
	format)
		format
>>>>>>> a93f0e14
		;;
	install)
		echo "Installing pre-commit"
		cd .git/hooks
		ln -sf ../../pre-commit pre-commit
		;;
	uninstall)
		echo "Uninstalling pre-commit"
		rm -f .git/hooks/pre-commit
		;;
	*)
		echo "Invalid argument: $*"
		echo "Supported options: lint, format, install, uninstall"
esac<|MERGE_RESOLUTION|>--- conflicted
+++ resolved
@@ -11,15 +11,12 @@
 	mypy .
 }
 
-<<<<<<< HEAD
 fix_all() {
 	black .
 	ruff check --fix-only .
-=======
+}
 format() {
 	black .
-	isort .
->>>>>>> a93f0e14
 }
 
 # Commands
@@ -28,13 +25,11 @@
 		pre_commit
 		echo "All good to commit"
 		;;
-<<<<<<< HEAD
 	fix)
 		fix_all
-=======
+		;;
 	format)
 		format
->>>>>>> a93f0e14
 		;;
 	install)
 		echo "Installing pre-commit"
