--- conflicted
+++ resolved
@@ -1,17 +1,10 @@
 import logging
 import re
-<<<<<<< HEAD
-from typing import Callable, MutableSequence, Optional, TypeVar
+import warnings
+from collections.abc import MutableSequence
+from typing import Callable, Optional, TypeVar
 
-from .frozendict import frozendict  # noqa: F401 (expose)
-=======
-import warnings
-from collections.abc import MutableSequence, Sequence
-from typing import Callable, Optional, TypeVar, Union
-
-from .frozendict import frozendict
-from .internal.application import Application
->>>>>>> 436d2ffd
+from .frozendict import frozendict  # (expose)
 from .internal.configuration import Configuration
 from .internal.load_file import read_configuration_file
 
@@ -169,4 +162,4 @@
 
 # Initialize configuration
 __alpha_configuration()
-__all__ = ["get", "setup_configuration", "frozendict"]+__all__ = ["get", "setup_configuration", "frozendict", "warnings"]