import sys
<<<<<<< HEAD
import logging
import argparse
from typing import Any, Callable, Optional, Sequence, TypeVar, Union
=======
from collections.abc import Sequence
from typing import Callable, Optional, TypeVar, Union
>>>>>>> 436d2ffd

from omegaconf import MissingMandatoryValue, OmegaConf

from . import initialize, setup_configuration
from .internal.load_file import read_configuration_file

T = TypeVar('T')
__all__ = ["run", "Application"]
log = logging.getLogger(__name__)


class ConfigAction(argparse.Action):
    def __call__(self, parser, namespace, values, option_string=None):
        print(option_string, values)
        if option_string:
            config = read_configuration_file(values)
        else:
            config = OmegaConf.create(values[0])
        setup_configuration(config)


class SelectConfigAction(ConfigAction):
    def __call__(self, parser, namespace, values, option_string=None):
        key, value = values.split('=')  # XXX _split(value)
        value = value or 'default'
        arg = "{key}=${{oc.select:base.{key}.{value}}}".format(key=key, value=value)
        return super().__call__(parser, namespace, [arg], option_string)


class ShowConfigurationAction(argparse.Action):
    def __call__(self, parser, namespace, values, option_string=None):
        from . import _global_configuration

        config = _global_configuration
        print(config.c)
        parser.exit()


def parser_create(method, add_arguments=True, **args):
    from .internal import application

    args.setdefault('prog', args.pop('name', None) or application.get_current_application_name())
    if method:
        args.setdefault('description', method.__doc__)
    args.setdefault('epilog', 'powered by alphaconf')
    parser = argparse.ArgumentParser(**args)
    if add_arguments:
        parser_add_arguments(parser)
    return parser


def parser_add_arguments(parser: argparse.ArgumentParser):
    parser.add_argument(
        '--config',
        '--config-file',
        '-f',
        action=ConfigAction,
        metavar="path",
        help="load a configuration file",
    )
    parser.add_argument(
        '--select',
        action=SelectConfigAction,
        metavar="key=base_template",
        help="select a configuration template",
    )
    parser.add_argument(
        '--configuration',
        '-C',
        nargs=0,
        action=ShowConfigurationAction,
        help="show the configuration",
    )
    # TODO does not support -x a=5 -y b=5
    parser.add_argument('key=value', nargs='*', action=ConfigAction, help="add configuration")


def run(
    main: Callable[[], T],
    arguments: Union[bool, Sequence[str]] = True,
    *,
    should_exit: bool = True,
    setup_logging: bool = True,
    **config,
) -> Optional[T]:
    """Run a function/application

    If an application is not given, a new one will be created with configuration properties
    taken from the config. Also, by default logging is set up.

    :param main: The main function to call
    :param arguments: List of arguments (default: True to read sys.argv)
    :param should_exit: Whether an exception should sys.exit (default: True)
    :param config: Arguments passed to Application.__init__() and Application.setup_configuration()
    :return: The result of main
    """
    from . import get, _global_configuration

    arg_parser = parser_create(main, **config, exit_on_error=should_exit)
    try:
        initialize(app_name=arg_parser.prog, setup_logging=False, force=True)
        if arguments is True:
            arguments = sys.argv[1:]
        if not isinstance(arguments, list):
            arguments = []
        args = arg_parser.parse_args(arguments)
        # args = arg_parser.parse_intermixed_args(arguments)  # XXX NOT WHAT I WANT
        print(args)  # TODO
        if setup_logging:
            from .logging_util import setup_application_logging

            setup_application_logging(get('logging', default=None))
    except MissingMandatoryValue as e:
        log.error(e)
        if should_exit:
            sys.exit(99)
        raise
    """
    except ArgumentError as e:
        log.error(e)
        if should_exit:
            sys.exit(2)
        raise
    except ExitApplication:
        log.debug('Normal application exit')
        if should_exit:
            sys.exit()
        return None
    """

    # Run the application
    if get('testing', bool, default=False):
        log.info('Testing (%s: %s)', arg_parser.prog, main.__qualname__)
        return None
    try:
        log.info('Start (%s: %s)', arg_parser.prog, main.__qualname__)
        for missing_key in OmegaConf.missing_keys(_global_configuration.c):
            log.warning('Missing configuration key: %s', missing_key)
        result = main()
        if result is None:
            log.info('End.')
        else:
            log.info('End: %s', result)
        return result
    except Exception as e:
        # no need to log exc_info beacause the parent will handle it
        log.error('Failed (%s) %s', type(e).__name__, e, exc_info=should_exit)
        raise<|MERGE_RESOLUTION|>--- conflicted
+++ resolved
@@ -1,12 +1,8 @@
+import argparse
+import logging
 import sys
-<<<<<<< HEAD
-import logging
-import argparse
-from typing import Any, Callable, Optional, Sequence, TypeVar, Union
-=======
 from collections.abc import Sequence
 from typing import Callable, Optional, TypeVar, Union
->>>>>>> 436d2ffd
 
 from omegaconf import MissingMandatoryValue, OmegaConf
 
@@ -14,7 +10,7 @@
 from .internal.load_file import read_configuration_file
 
 T = TypeVar('T')
-__all__ = ["run", "Application"]
+__all__ = ["run"]
 log = logging.getLogger(__name__)
 
 
@@ -32,7 +28,7 @@
     def __call__(self, parser, namespace, values, option_string=None):
         key, value = values.split('=')  # XXX _split(value)
         value = value or 'default'
-        arg = "{key}=${{oc.select:base.{key}.{value}}}".format(key=key, value=value)
+        arg = f"{key}=${{oc.select:base.{key}.{value}}}"
         return super().__call__(parser, namespace, [arg], option_string)
 
 
@@ -103,7 +99,7 @@
     :param config: Arguments passed to Application.__init__() and Application.setup_configuration()
     :return: The result of main
     """
-    from . import get, _global_configuration
+    from . import _global_configuration, get
 
     arg_parser = parser_create(main, **config, exit_on_error=should_exit)
     try:
