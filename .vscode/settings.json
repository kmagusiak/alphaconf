{
    "black-formatter.args": [
        "--skip-string-normalization",
        "--line-length",
        "100"
    ],
<<<<<<< HEAD
    "python.formatting.provider": "black",
	"python.linting.flake8Enabled": false,
	"python.linting.mypyEnabled": true,
=======
>>>>>>> a93f0e14
	"python.testing.pytestArgs": [
		"tests"
	],
	"python.testing.unittestEnabled": false,
	"python.testing.pytestEnabled": true
}<|MERGE_RESOLUTION|>--- conflicted
+++ resolved
@@ -4,12 +4,6 @@
         "--line-length",
         "100"
     ],
-<<<<<<< HEAD
-    "python.formatting.provider": "black",
-	"python.linting.flake8Enabled": false,
-	"python.linting.mypyEnabled": true,
-=======
->>>>>>> a93f0e14
 	"python.testing.pytestArgs": [
 		"tests"
 	],
