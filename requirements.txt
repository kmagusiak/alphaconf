# Build tools
setuptools
setuptools_scm
<<<<<<< HEAD
black>=22
flake8>=7
isort>=5
=======
black
>>>>>>> 436d2ffd
mypy
ruff
pytest
types-toml

# Libraries
omegaconf>=2
colorama
pydantic>=2
python-dotenv
toml

# Other tools
invoke
plumbum<|MERGE_RESOLUTION|>--- conflicted
+++ resolved
@@ -1,16 +1,10 @@
 # Build tools
 setuptools
 setuptools_scm
-<<<<<<< HEAD
 black>=22
-flake8>=7
-isort>=5
-=======
-black
->>>>>>> 436d2ffd
 mypy
-ruff
-pytest
+ruff>=0.5
+pytest>=8
 types-toml
 
 # Libraries
